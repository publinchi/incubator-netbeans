--- conflicted
+++ resolved
@@ -47,8 +47,5 @@
 MIT-isorelax=MIT license isorelax variant
 MIT-validator=MIT license validator variant
 MPL-1.0=MPL 1.0 license
-<<<<<<< HEAD
 CDDL-SPL=CDDL 1.0 + SPL 1.0
-=======
-W3C2=W3C Software and Document Notice and License
->>>>>>> 944f58a2
+W3C2=W3C Software and Document Notice and License