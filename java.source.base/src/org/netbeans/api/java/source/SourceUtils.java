/*
 * Licensed to the Apache Software Foundation (ASF) under one
 * or more contributor license agreements.  See the NOTICE file
 * distributed with this work for additional information
 * regarding copyright ownership.  The ASF licenses this file
 * to you under the Apache License, Version 2.0 (the
 * "License"); you may not use this file except in compliance
 * with the License.  You may obtain a copy of the License at
 *
 *   http://www.apache.org/licenses/LICENSE-2.0
 *
 * Unless required by applicable law or agreed to in writing,
 * software distributed under the License is distributed on an
 * "AS IS" BASIS, WITHOUT WARRANTIES OR CONDITIONS OF ANY
 * KIND, either express or implied.  See the License for the
 * specific language governing permissions and limitations
 * under the License.
 */

package org.netbeans.api.java.source;

import java.io.File;
import java.io.IOException;
import java.net.MalformedURLException;
import java.net.URI;
import java.net.URISyntaxException;
import java.net.URL;
import java.util.*;
import java.util.concurrent.Future;
import java.util.concurrent.atomic.AtomicBoolean;
import java.util.logging.Level;
import java.util.logging.Logger;

import javax.annotation.processing.Completion;
import javax.annotation.processing.Processor;
import javax.lang.model.element.*;
import javax.lang.model.element.VariableElement;
import javax.lang.model.type.ArrayType;
import javax.lang.model.type.DeclaredType;
import javax.lang.model.type.TypeKind;
import javax.lang.model.type.TypeMirror;
import javax.lang.model.type.WildcardType;
import javax.lang.model.util.ElementFilter;
import javax.lang.model.util.ElementScanner6;

import com.sun.source.tree.*;
import com.sun.source.util.SourcePositions;
import com.sun.source.util.TreePath;
import com.sun.source.util.Trees;
import com.sun.tools.javac.api.JavacTaskImpl;
import com.sun.tools.javac.code.Flags;
import com.sun.tools.javac.code.Scope.NamedImportScope;
import com.sun.tools.javac.code.Scope.StarImportScope;
import com.sun.tools.javac.code.Symbol;
import com.sun.tools.javac.code.Symbol.*;
import com.sun.tools.javac.code.Type;
import com.sun.tools.javac.code.Type.TypeVar;
import com.sun.tools.javac.code.Types;
import com.sun.tools.javac.comp.Check;
import com.sun.tools.javac.model.JavacElements;
import com.sun.tools.javac.tree.JCTree.JCCompilationUnit;
import com.sun.tools.javac.util.Context;
<<<<<<< HEAD

import java.io.BufferedInputStream;
import java.io.InputStream;
=======
>>>>>>> af3dbdb5
import java.util.function.Predicate;

import javax.swing.SwingUtilities;
import javax.tools.JavaFileManager;
import javax.tools.StandardLocation;
import javax.tools.Diagnostic;
import javax.tools.JavaFileObject;

import org.netbeans.api.annotations.common.CheckForNull;
import org.netbeans.api.annotations.common.NonNull;
import org.netbeans.api.editor.mimelookup.MimeLookup;
import org.netbeans.api.editor.mimelookup.MimePath;
import org.netbeans.api.java.classpath.ClassPath;
import org.netbeans.api.java.classpath.JavaClassPathConstants;
import org.netbeans.api.java.lexer.JavaTokenId;
import org.netbeans.api.java.queries.JavadocForBinaryQuery;
import org.netbeans.api.java.queries.SourceForBinaryQuery;
import org.netbeans.api.java.source.ClasspathInfo.PathKind;
import org.netbeans.api.java.source.JavaSource.Phase;
import org.netbeans.api.java.source.matching.Matcher;
import org.netbeans.api.java.source.matching.Occurrence;
import org.netbeans.api.java.source.matching.Pattern;
import org.netbeans.api.lexer.TokenHierarchy;
import org.netbeans.api.lexer.TokenSequence;
import org.netbeans.modules.java.preprocessorbridge.spi.ImportProcessor;
import org.netbeans.modules.java.source.ElementHandleAccessor;
import org.netbeans.modules.java.source.ElementUtils;
import org.netbeans.modules.java.source.JavadocHelper;
import org.netbeans.modules.java.source.ModuleNames;
import org.netbeans.modules.java.source.indexing.FQN2Files;
import org.netbeans.modules.java.source.indexing.JavaCustomIndexer;
import org.netbeans.modules.java.source.parsing.ClasspathInfoProvider;
import org.netbeans.modules.java.source.parsing.FileObjects;
import org.netbeans.modules.java.source.parsing.Hacks;
import org.netbeans.modules.java.source.parsing.JavacParser;
import org.netbeans.modules.java.source.save.DiffContext;
import org.netbeans.modules.java.source.usages.ClassIndexImpl;
import org.netbeans.modules.java.source.usages.ClassIndexManager;
import org.netbeans.modules.java.source.usages.ClasspathInfoAccessor;
import org.netbeans.modules.java.source.usages.ExecutableFilesIndex;
import org.netbeans.modules.parsing.api.ParserManager;
import org.netbeans.modules.parsing.api.ResultIterator;
import org.netbeans.modules.parsing.api.UserTask;
import org.netbeans.modules.parsing.api.indexing.IndexingManager;
import org.netbeans.modules.parsing.spi.indexing.support.QuerySupport;
import org.netbeans.spi.java.classpath.support.ClassPathSupport;

import org.openide.filesystems.FileObject;
import org.openide.filesystems.FileUtil;
import org.openide.filesystems.URLMapper;
import org.openide.util.Exceptions;
import org.openide.util.Lookup;
import org.openide.util.Pair;
import org.openide.util.Parameters;
import org.openide.util.BaseUtilities;

/**
 *
 * @author Dusan Balek
 */
public class SourceUtils {

    private static final Logger LOG = Logger.getLogger(SourceUtils.class.getName());

    private SourceUtils() {}

    /**
     * @since 0.21
     */
    public static TokenSequence<JavaTokenId> getJavaTokenSequence(final TokenHierarchy hierarchy, final int offset) {
        if (hierarchy != null) {
            TokenSequence<?> ts = hierarchy.tokenSequence();
            while(ts != null && (offset == 0 || ts.moveNext())) {
                ts.move(offset);
                if (ts.language() == JavaTokenId.language()) {
                    return (TokenSequence<JavaTokenId>)ts;
                }
                if (!ts.moveNext() && !ts.movePrevious()) {
                    return null;
                }
                ts = ts.embedded();
            }
        }
        return null;
    }
    
    /**
     * Find duplicates for provided expression
     * @param info CompilationInfo
     * @param searchingFor expression which is being searched
     * @param scope scope for search
     * @param cancel option to cancel find duplicates
     * @return set of TreePaths representing duplicates
     * @since 0.85
     */
    public static Set<TreePath> computeDuplicates(CompilationInfo info, TreePath searchingFor, TreePath scope, AtomicBoolean cancel) {
        Set<TreePath> result = new HashSet<>();
        
        for (Occurrence od : Matcher.create(info).setCancel(cancel).setSearchRoot(scope).match(Pattern.createSimplePattern(searchingFor))) {
            result.add(od.getOccurrenceRoot());
        }

        return result;
    }    
    
    public static boolean checkTypesAssignable(CompilationInfo info, TypeMirror from, TypeMirror to) {
        Context c = ((JavacTaskImpl) info.impl.getJavacTask()).getContext();
        if (from.getKind() == TypeKind.TYPEVAR) {
            Types types = Types.instance(c);
            TypeVar t = types.substBound((TypeVar)from, com.sun.tools.javac.util.List.of((Type)from), com.sun.tools.javac.util.List.of(types.boxedTypeOrType((Type)to)));
            return info.getTypes().isAssignable(t.getUpperBound(), to)
                    || info.getTypes().isAssignable(to, t.getUpperBound());
        }
        if (from.getKind() == TypeKind.WILDCARD) {
            from = Types.instance(c).wildUpperBound((Type)from);
        }
        return Check.instance(c).checkType(null, (Type)from, (Type)to).getKind() != TypeKind.ERROR;
    }
    
    public static TypeMirror getBound(WildcardType wildcardType) {
        Type.TypeVar bound = ((Type.WildcardType)wildcardType).bound;
        return bound != null ? bound.bound : null;
    }

    /**
     * Returns a list of completions for an annotation attribute value suggested by
     * annotation processors.
     * 
     * @param info the CompilationInfo used to resolve annotation processors
     * @param element the element being annotated
     * @param annotation the (perhaps partial) annotation being applied to the element
     * @param member the annotation member to return possible completions for
     * @param userText source code text to be completed
     * @return suggested completions to the annotation member
     * 
     * @since 0.57
     */
    public static List<? extends Completion> getAttributeValueCompletions(CompilationInfo info, Element element, AnnotationMirror annotation, ExecutableElement member, String userText) {
        List<Completion> completions = new LinkedList<>();
        return completions;
    }

    /**
     * Returns the type element within which this member or constructor
     * is declared. Does not accept packages
     * If this is the declaration of a top-level type (a non-nested class
     * or interface), returns null.
     *
     * @return the type declaration within which this member or constructor
     * is declared, or null if there is none
     * @throws IllegalArgumentException if the provided element is a package element
     * @deprecated use {@link ElementUtilities#enclosingTypeElement(javax.lang.model.element.Element)}
     */
    public static @Deprecated TypeElement getEnclosingTypeElement( Element element ) throws IllegalArgumentException {
        return ElementUtilities.enclosingTypeElementImpl(element);
    }
    
    public static TypeElement getOutermostEnclosingTypeElement( Element element ) {
	
	Element ec =  getEnclosingTypeElement( element );
	if (ec == null) {
	    ec = element;
	}
	
	while( ec.getEnclosingElement().getKind().isClass() || 
	       ec.getEnclosingElement().getKind().isInterface() ) {
	
	    ec = ec.getEnclosingElement();
	}
		
	return (TypeElement)ec;
    }

    /**
     * Returns an array containing the JVM signature of the {@link ElementHandle}.
     * @param handle to obtain the JVM signature for.
     * @return an array containing the JVM signature. The signature depends on
     * the {@link ElementHandle}'s {@link ElementKind}. For class or package
     * it returns a single element array containing the class (package) binary
     * name (JLS section 13.1). For field (method) it returns three element array
     * containing owner class binary name (JLS section 13.1) in the first element,
     * field (method) name in the second element and JVM type (JVM method formal
     * parameters (JVMS section 2.10.1)) in the third element.
     * @since 0.84
     */
    @NonNull
    public static String[] getJVMSignature(@NonNull final ElementHandle<?> handle) {
        Parameters.notNull("handle", handle);   //NOI18N
        return ElementHandleAccessor.getInstance().getJVMSignature(handle);
    }


    /**Resolve full qualified name in the given context. Adds import statement as necessary.
     * Returns name that resolved to a given FQN in given context (either simple name
     * or full qualified name). Handles import conflicts.
     * 
     * <br><b>Note:</b> if the <code>info</code> passed to this method is not an instance of {@link WorkingCopy},
     * missing import statement is added from a separate modification task executed asynchronously.
     * <br><b>Note:</b> after calling this method, it is not permitted to rewrite copy.getCompilationUnit().
     * 
     * @param info CompilationInfo over which the method should work
     * @param context in which the fully qualified should be resolved
     * @param fqn the fully qualified name to resolve
     * @return either a simple name or a FQN that will resolve to given fqn in given context
     */
    public static String resolveImport(final CompilationInfo info, final TreePath context, final String fqn) throws NullPointerException, IOException {
        if (info == null) {
            throw new NullPointerException();
        }
        if (context == null) {
            throw new NullPointerException();
        }
        if (fqn == null) {
            throw new NullPointerException();
        }
        
        CodeStyle cs = DiffContext.getCodeStyle(info);
        if (cs.useFQNs()) {
            return fqn;
        }
        final CompilationUnitTree cut = info.getCompilationUnit();
        final Trees trees = info.getTrees();
        final Scope scope = trees.getScope(context);
        String qName = fqn;
        StringBuilder sqName = new StringBuilder();
        boolean clashing = false;
        ElementUtilities eu = info.getElementUtilities();
        ElementUtilities.ElementAcceptor acceptor = new ElementUtilities.ElementAcceptor() {
            @Override
            public boolean accept(Element e, TypeMirror type) {
                return (e.getKind().isClass() || e.getKind().isInterface()) && trees.isAccessible(scope, (TypeElement)e);
            }
        };
        Element el = info.getTrees().getElement(new TreePath(cut));
        ModuleElement modle = el != null ? info.getElements().getModuleOf(el) : null;
        Element toImport = null;
        while(qName != null && qName.length() > 0) {
            int lastDot = qName.lastIndexOf('.');
            Element element;
            if ((element = (modle != null ? info.getElements().getTypeElement(modle, qName) : info.getElements().getTypeElement(qName))) != null) {
                clashing = false;
                String simple = qName.substring(lastDot < 0 ? 0 : lastDot + 1);
                if (sqName.length() > 0) {
                    sqName.insert(0, '.');
                }
                sqName.insert(0, simple);
                if (cs.useSingleClassImport() && (toImport == null || !cs.importInnerClasses())) {
                    toImport = element;
                }
                boolean matchFound = false;
                for(Element e : eu.getLocalMembersAndVars(scope, acceptor)) {
                    if (simple.contentEquals(e.getSimpleName())) {
                        //either a clash or already imported:
                        if (qName.contentEquals(((TypeElement)e).getQualifiedName())) {
                            return sqName.toString();
                        } else {
                            clashing = true;
                        }
                        matchFound = true;
                        break;
                    }
                }
                if (!matchFound) {
                    for(TypeElement e : eu.getGlobalTypes(acceptor)) {
                        if (simple.contentEquals(e.getSimpleName())) {
                            //either a clash or already imported:
                            if (qName.contentEquals(e.getQualifiedName())) {
                                return sqName.toString();
                            } else {
                                clashing = true;
                            }
                            break;
                        }
                    }
                }
                if (cs.importInnerClasses()) {
                    break;
                }
            } else if ((element = (modle != null ? info.getElements().getPackageElement(modle, qName) : info.getElements().getPackageElement(qName))) != null) {
                if (toImport == null || GeneratorUtilities.checkPackagesForStarImport(qName, cs)) {
                    toImport = element;
                }
                break;
            }
            qName = lastDot < 0 ? null : qName.substring(0, lastDot);
        }
        if (clashing || toImport == null) {
            return fqn;
        }
        
        //not imported/visible so far by any means:
        String topLevelLanguageMIMEType = info.getFileObject().getMIMEType();
        if ("text/x-java".equals(topLevelLanguageMIMEType)){ //NOI18N
            final Set<Element> elementsToImport = Collections.singleton(toImport);
            if (info instanceof WorkingCopy) {
                CompilationUnitTree nue = (CompilationUnitTree) ((WorkingCopy)info).resolveRewriteTarget(cut);
                ((WorkingCopy)info).rewrite(info.getCompilationUnit(), GeneratorUtilities.get((WorkingCopy)info).addImports(nue, elementsToImport));
            } else {
                final ElementHandle handle = ElementHandle.create(toImport);
                SwingUtilities.invokeLater(new Runnable() {
                    @Override
                    public void run() {
                        try {
                            ModificationResult.runModificationTask(Collections.singletonList(info.getSnapshot().getSource()), new UserTask() {
                                @Override
                                public void run(ResultIterator resultIterator) throws Exception {
                                    WorkingCopy copy = WorkingCopy.get(resultIterator.getParserResult());
                                    copy.toPhase(Phase.ELEMENTS_RESOLVED);
                                    Element elementToImport = handle.resolve(copy);
                                    if (elementToImport == null) {
                                        // the text was possibly changed ?
                                        return;
                                    }
                                    copy.rewrite(copy.getCompilationUnit(), GeneratorUtilities.get(copy).addImports(copy.getCompilationUnit(), Collections.singleton(elementToImport)));
                                }
                            }).commit();
                        } catch (Exception e) {
                            Exceptions.printStackTrace(e);
                        }
                    }
                });
            }
            // only import symbols if import generation succeeded
            JCCompilationUnit unit = (JCCompilationUnit) info.getCompilationUnit();
            if (toImport.getKind() == ElementKind.PACKAGE) {
                StarImportScope importScope = new StarImportScope(unit.packge);
                importScope.prependSubScope(unit.starImportScope);
                importScope.prependSubScope(((PackageSymbol)toImport).members());
                unit.starImportScope = importScope;
            } else {
                NamedImportScope importScope = new NamedImportScope(unit.packge, unit.toplevelScope);
                for (Symbol symbol : unit.namedImportScope.getSymbols()) {
                    importScope.importType(symbol.owner.members(), symbol.owner.members(), symbol);
                }
                importScope.importType(((Symbol)toImport).owner.members(), ((Symbol)toImport).owner.members(), (Symbol) toImport);
                unit.namedImportScope = importScope;
            }
        } else { // embedded java, look up the handler for the top level language
            Lookup lookup = MimeLookup.getLookup(MimePath.get(topLevelLanguageMIMEType));
            Collection<? extends ImportProcessor> instances = lookup.lookupAll(ImportProcessor.class);

            for (ImportProcessor importsProcesor : instances) {
                importsProcesor.addImport(info.getDocument(), fqn);
            }
            
        }
        return sqName.toString();
    }
    
    /**
     * Returns a {@link FileObject} in which the Element is defined.
     * @param element for which the {@link FileObject} should be located
     * @param cpInfo the classpaths context
     * @return the defining {@link FileObject} or null if it cannot be
     * found
     * 
     * @deprecated use {@link getFile(ElementHandle, ClasspathInfo)}
     */
    public static FileObject getFile (Element element, final ClasspathInfo cpInfo) {
        Parameters.notNull("element", element); //NOI18N
        Parameters.notNull("cpInfo", cpInfo);   //NOI18N
        
        Element prev = isPkgOrMdl(element.getKind()) ? element : null;
        while (!isPkgOrMdl(element.getKind())) {
            prev = element;
            element = element.getEnclosingElement();
        }
        final ElementKind kind = prev.getKind();
        if (!(kind.isClass() || kind.isInterface() || isPkgOrMdl(kind))) {
            return null;
        }        
        final ElementHandle<? extends Element> handle = ElementHandle.create(prev);
        return getFile (handle, cpInfo);
    }
    
    /**
     * Returns a {@link FileObject} of the source file in which the handle is declared.
     * @param handle to find the {@link FileObject} for
     * @param cpInfo classpaths for resolving handle
     * @return {@link FileObject} or null when the source file cannot be found
     */
    public static FileObject getFile (final ElementHandle<? extends Element> handle, final ClasspathInfo cpInfo) {
        Parameters.notNull("handle", handle);
        Parameters.notNull("cpInfo", cpInfo);        
        try {
            boolean pkg = handle.getKind() == ElementKind.PACKAGE;
            String[] signature = handle.getSignature();
            assert signature.length >= 1;
            final ClassPath[] cps = 
                new ClassPath[] {
                    cpInfo.getClassPath(ClasspathInfo.PathKind.SOURCE),
                    createClassPath(cpInfo,ClasspathInfo.PathKind.OUTPUT),
                    createClassPath(cpInfo,ClasspathInfo.PathKind.BOOT),                    
                    createClassPath(cpInfo,ClasspathInfo.PathKind.COMPILE),
                };
            String pkgName, className = null;
            Predicate<FileObject> filter = (p) -> true;
            if (pkg) {
                pkgName = FileObjects.convertPackage2Folder(signature[0]);
            } else if (handle.getKind() == ElementKind.MODULE) {
                pkgName = "";   //NOI18N
                className = FileObjects.MODULE_INFO;
                final String moduleName = handle.getQualifiedName();
                JavaFileManager fm = ClasspathInfoAccessor.getINSTANCE().createFileManager(cpInfo, null);
                JavaFileManager.Location loc = fm.getLocationForModule(StandardLocation.MODULE_PATH, moduleName);
                if (loc == null) {
                    loc = fm.getLocationForModule(StandardLocation.SYSTEM_MODULES, moduleName);
                    if (loc == null) {
                        loc = fm.getLocationForModule(StandardLocation.UPGRADE_MODULE_PATH, moduleName);
                    }
                }
                if (loc != null) {
                    JavaFileObject jfo = fm.getJavaFileForInput(loc, className, JavaFileObject.Kind.CLASS);
                    FileObject fo = jfo != null ? URLMapper.findFileObject(jfo.toUri().toURL()) : null;
                    if (fo != null) {
                        FileObject foundFo = findSourceForBinary(fo.getParent(), fo, signature[0], pkgName, className, false);
                        if (foundFo != null) {
                            return foundFo;
                        }
                    }
                }
                filter = (fo) -> moduleName.equals(SourceUtils.getModuleName(fo.toURL()));
            } else {
                int index = signature[0].lastIndexOf('.');                          //NOI18N
                if (index<0) {
                    pkgName = "";                                             //NOI18N
                    className = signature[0];
                }
                else {
                    pkgName = FileObjects.convertPackage2Folder(signature[0].substring(0,index));
                    className = signature[0].substring(index+1);
                }
            }
            final List<Pair<FileObject,ClassPath>> fos = findAllResources(pkgName, filter, cps);
            for (Pair<FileObject,ClassPath> pair : fos) {                
                FileObject root = pair.second().findOwnerRoot(pair.first());
                if (root == null) {
                    continue;
                }
                FileObject foundFo = findSourceForBinary(root, pair.first(), signature[0], pkgName, className, pkg);
                if (foundFo != null) {
                    return foundFo;
                }
            }
        } catch (IOException e) {
            Exceptions.printStackTrace(e);
        }
        return null;        
    }
    
    private static FileObject findSourceForBinary(FileObject binaryRoot, FileObject binary, String signature, String pkgName, String className, boolean isPkg) throws IOException {
        FileObject[] sourceRoots = SourceForBinaryQuery.findSourceRoots(binaryRoot.toURL()).getRoots();                        
        ClassPath sourcePath = ClassPathSupport.createClassPath(sourceRoots);
        LinkedList<FileObject> folders = new LinkedList<>(sourcePath.findAllResources(pkgName));
        if (isPkg) {
            return folders.isEmpty() ? binary : folders.get(0);
        }
        final boolean caseSensitive = isCaseSensitive ();
        final Object fnames = getSourceFileNames(className);
        folders.addFirst(binary);
        if (fnames instanceof String) {
            FileObject match = findMatchingChild((String)fnames, folders, caseSensitive);
            if (match != null) {
                return match;
            }
        } else {
            for (String candidate : (List<String>)fnames) {
                FileObject match = findMatchingChild(candidate, folders, caseSensitive);
                if (match != null) {
                    FileObject ownerRoot = sourcePath.entries().isEmpty() ? binaryRoot : sourcePath.findOwnerRoot(match);
                    FQN2Files fQN2Files = ownerRoot != null ? FQN2Files.forRoot(ownerRoot.toURL()) : null;
                    if (fQN2Files == null || !fQN2Files.check(signature, match.toURL())) {
                        return match;
                    }
                }
            }
        }
        return sourceRoots.length == 0 ? findSource(signature,binaryRoot) : findSource(signature,sourceRoots);
    }
    
    private static FileObject findMatchingChild(String sourceFileName, Collection<FileObject> folders, boolean caseSensitive) {
        final Match matchSet = caseSensitive ? new CaseSensitiveMatch(sourceFileName) : new CaseInsensitiveMatch(sourceFileName);
        for (FileObject folder : folders) {
            for (FileObject child : folder.getChildren()) {
                if (matchSet.apply(child)) {
                    return child;
                }
            }
        }
        return null;
    }
    
    @NonNull
    private static List<Pair<FileObject, ClassPath>> findAllResources(
            @NonNull final String resourceName,
            @NonNull final Predicate<? super FileObject> rootsFilter,
            @NonNull final ClassPath... cps) {
        final List<Pair<FileObject,ClassPath>> result = new ArrayList<>();
        for (ClassPath cp : cps) {
            for (FileObject fo : cp.findAllResources(resourceName)) {
                final FileObject root = cp.findOwnerRoot(fo);
                if (root != null && rootsFilter.test(root)) {
                    result.add(Pair.<FileObject,ClassPath>of(fo, cp));
                }
            }
        }
        return result;
    }

    private static FileObject findSource (final String binaryName, final FileObject... fos) throws IOException {
        final ClassIndexManager cim = ClassIndexManager.getDefault();
        try {
            for (FileObject fo : fos) {
                ClassIndexImpl ci = cim.getUsagesQuery(fo.toURL(), true);
                if (ci != null) {
                    String sourceName = ci.getSourceName(binaryName);
                    if (sourceName != null) {
                        FileObject result = fo.getFileObject(sourceName);
                        if (result != null) {
                            return result;
                        }
                    }
                }
            }
        } catch (InterruptedException e) {
            //canceled, pass - returns null
        }
        return null;
    }

    private static abstract class Match {

        private final String name;

        Match(final String names) {
            this.name = names;
        }

        final boolean apply(final FileObject fo) {
            final String foName = fo.getName();
            return match(foName,name) && isJava(fo);
        }

        protected abstract boolean match(String name1, String name2);

        private boolean isJava(final FileObject fo) {
            return  "java".equalsIgnoreCase(fo.getExt()) && fo.isData(); //NOI18N
        }
    }

    private static class CaseSensitiveMatch extends Match {

        CaseSensitiveMatch(final String name) {
            super(name);
        }

        @Override
        protected boolean match(String name1, String name2) {
            return name1.equals(name2);
        }
    }

    private static class CaseInsensitiveMatch extends Match {

        CaseInsensitiveMatch(final String name) {
            super(name);
        }

        @Override
        protected boolean match(String name1, String name2) {
            return name1.equalsIgnoreCase(name2);
        }
    }
    
    /**
     * Finds {@link URL} of a javadoc page for given element when available. This method 
     * uses {@link JavadocForBinaryQuery} to find the javadoc page for the give element.
     * For {@link PackageElement} it returns the package-summary.html for given package.
     * @param element to find the Javadoc for
     * @param cpInfo classpaths used to resolve (currently unused)
     * @return the URL of the javadoc page or null when the javadoc is not available.
     * @deprecated use {@link SourceUtils#getJavadoc(javax.lang.model.element.Element)}
     * or {@link SourceUtils#getPreferredJavadoc(javax.lang.model.element.Element)}
     */
    @Deprecated
    public static URL getJavadoc (final Element element, final ClasspathInfo cpInfo) {      
        final Collection<? extends URL> res = getJavadoc(element);
        return res.isEmpty() ?
            null :
            res.iterator().next();
    }

    /**
     * Returns preferred Javadoc {@link URL}.
     * Threading: The method parses the javadoc to find out the used doclet,
     * so it should not be called from EDT.
     * @param element to find the Javadoc for
     * @return the URL of the javadoc page or null when the javadoc is not available.
     * @since 0.134
     */
    @CheckForNull
    public static URL getPreferredJavadoc(@NonNull final Element element) {
        Parameters.notNull("element", element); //NOI18N
        final JavadocHelper.TextStream page = JavadocHelper.getJavadoc(element);
        if (page == null) {
            return null;
        }
        return page.getLocation();
    }

    /**
     * Finds {@link URL}s of a javadoc page for given element when available. This method
     * uses {@link JavadocForBinaryQuery} to find the javadoc page for the give element.
     * For {@link PackageElement} it returns the package-summary.html for given package.
     * Due to the https://bugs.openjdk.java.net/browse/JDK-8025633 there are more possible 
     * URLs for {@link ExecutableElement}s, this method returns all of them.
     * @param element to find the Javadoc for
     * @return the URLs of the javadoc page or an empty collection when the javadoc is not available.
     * @since 0.133
     */
    @NonNull
    public static Collection<? extends URL> getJavadoc (
        @NonNull final Element element) {
        Parameters.notNull("element", element); //NOI18N
        final JavadocHelper.TextStream page = JavadocHelper.getJavadoc(element);
        if (page == null) {
            return Collections.<URL>emptySet();
        } else {
            page.close();
            return page.getLocations();
        }
    }
    
    /**
     * Tests whether the initial scan is in progress.
     */
    public static boolean isScanInProgress () {
        return IndexingManager.getDefault().isIndexing();
    }

    /**
     * Waits for the end of the initial scan, this helper method 
     * is designed for tests which require to wait for end of initial scan.
     * @throws InterruptedException is thrown when the waiting thread is interrupted.
     * @deprecated use {@link JavaSource#runWhenScanFinished}
     */
    public static void waitScanFinished () throws InterruptedException {
        try {
            class T extends UserTask implements ClasspathInfoProvider {
                private final ClassPath EMPTY_PATH = ClassPathSupport.createClassPath(new URL[0]);
                private final ClasspathInfo cpinfo = ClasspathInfo.create(EMPTY_PATH, EMPTY_PATH, EMPTY_PATH);
                @Override
                public void run(ResultIterator resultIterator) throws Exception {
                    // no-op
                }

                @Override
                public ClasspathInfo getClasspathInfo() {
                    return cpinfo;
                }
            }
            Future<Void> f = ParserManager.parseWhenScanFinished(JavacParser.MIME_TYPE, new T());
            if (!f.isDone()) {
                f.get();
            }
        } catch (Exception ex) {
        }
    }
    
    
    /**
     * Returns the dependent source path roots for given source root.
     * It returns all the open project source roots which have either
     * direct or transitive dependency on the given source root.
     * @param root to find the dependent roots for
     * @return {@link Set} of {@link URL}s containing at least the
     * incoming root, never returns null.
     * @since 0.10
     */
    @NonNull
    @org.netbeans.api.annotations.common.SuppressWarnings(value = {"DMI_COLLECTION_OF_URLS"}, justification="URLs have never host part")
    public static Set<URL> getDependentRoots (@NonNull final URL root) {
        return getDependentRoots(root, true);
    }
    
    /**
     * Returns the dependent source path roots for given source root. It returns
     * all the source roots which have either direct or transitive dependency on
     * the given source root.
     *
     * @param root to find the dependent roots for
     * @param filterNonOpenedProjects true if the results should only contain roots for
     * opened projects
     * @return {@link Set} of {@link URL}s containing at least the incoming
     * root, never returns null.
     * @since 0.110
     */
    @NonNull
    @org.netbeans.api.annotations.common.SuppressWarnings(value = {"DMI_COLLECTION_OF_URLS"}, justification="URLs have never host part")
    public static Set<URL> getDependentRoots(
        @NonNull final URL root,
        final boolean filterNonOpenedProjects) {
        final FileObject rootFO = URLMapper.findFileObject(root);
        if (rootFO != null) {
            return mapToURLs(QuerySupport.findDependentRoots(rootFO,filterNonOpenedProjects));
        } else {
            return Collections.<URL>singleton(root);
        }
    }
        
    //Helper methods
    
    /**
     * Returns classes declared in the given source file which have the main method.
     * @param fo source file
     * @return the classes containing main method
     * @throws IllegalArgumentException when file does not exist or is not a java source file.
     */
    public static Collection<ElementHandle<TypeElement>> getMainClasses (final @NonNull FileObject fo) {
        Parameters.notNull("fo", fo);   //NOI18N
        if (!fo.isValid()) {
            throw new IllegalArgumentException ("FileObject : " + FileUtil.getFileDisplayName(fo) + " is not valid.");  //NOI18N
        }
        if (fo.isVirtual()) {
            throw new IllegalArgumentException ("FileObject : " + FileUtil.getFileDisplayName(fo) + " is virtual.");  //NOI18N
        }
        final JavaSource js = JavaSource.forFileObject(fo);        
        if (js == null) {
            throw new IllegalArgumentException ();
        }
        try {
            final LinkedHashSet<ElementHandle<TypeElement>> result = new LinkedHashSet<> ();
            js.runUserActionTask(new Task<CompilationController>() {            
                @Override
                public void run(final CompilationController control) throws Exception {
                    if (control.toPhase(JavaSource.Phase.ELEMENTS_RESOLVED).compareTo (JavaSource.Phase.ELEMENTS_RESOLVED)>=0) {
                        final List<TypeElement>  types = new ArrayList<>();
                        final ElementScanner6<Void,Void> visitor = new ElementScanner6<Void, Void>() {
                            @Override
                            public Void visitType(TypeElement e, Void p) {
                                if (e.getEnclosingElement().getKind() == ElementKind.PACKAGE
                                   || e.getModifiers().contains(Modifier.STATIC)) {
                                    types.add(e);
                                    return super.visitType(e, p);
                                } else {
                                    return null;
                                }
                            }
                        };
                        visitor.scan(control.getTopLevelElements(), null);
                        for (TypeElement type : types) {
                            for (ExecutableElement exec :  ElementFilter.methodsIn(control.getElements().getAllMembers(type))) {
                                if (SourceUtils.isMainMethod(exec)) {
                                    result.add (ElementHandle.create(type));
                                }
                            }
                        }
                    }
                }                

            }, true);
            return result;
        } catch (IOException ioe) {
            Exceptions.printStackTrace(ioe);
            return Collections.<ElementHandle<TypeElement>>emptySet();
        }		
    }
    
    /**
     * Returns true when the class contains main method.
     * @param qualifiedName the fully qualified name of class
     * @param cpInfo the classpath used to resolve the class
     * @return true when the class contains a main method
     */
    public static boolean isMainClass (final String qualifiedName, ClasspathInfo cpInfo) {
        return isMainClass(qualifiedName, cpInfo, false);
    }
    
    /**
     * Returns true when the class contains main method.
     * @param qualifiedName the fully qualified name of class
     * @param cpInfo the classpath used to resolve the class
     * @param optimistic when true does only index check without parsing the file.
     * The optimistic check is faster but it works only for source file not for binaries
     * for which index does not exist. It also does not handle inheritance of the main method.
     * @return true when the class contains a main method
     * @since 0.71
     */
    public static boolean isMainClass (final String qualifiedName, ClasspathInfo cpInfo, boolean optimistic) {
        if (qualifiedName == null || cpInfo == null) {
            throw new IllegalArgumentException ();
        }
        //Fast path check by index - main in sources
        for (ClassPath.Entry entry : cpInfo.getClassPath(PathKind.SOURCE).entries()) {
            final Iterable<? extends URL> mainClasses = ExecutableFilesIndex.DEFAULT.getMainClasses(entry.getURL());
            try {
                final URI root = entry.getURL().toURI();
                for (URL mainClass : mainClasses) {
                    try {
                        URI relative = root.relativize(mainClass.toURI());
                        final String resourceNameNoExt = FileObjects.stripExtension(relative.getPath());
                        final String ffqn = FileObjects.convertFolder2Package(resourceNameNoExt,'/');  //NOI18N
                        if (qualifiedName.equals(ffqn)) {
                            final ClassPath bootCp = cpInfo.getClassPath(PathKind.BOOT);
                            if (bootCp.findResource(resourceNameNoExt + '.' + FileObjects.CLASS)!=null) {
                                //Resource in platform, fall back to slow path
                                break;
                            } else {
                                return true;
                            }
                        }
                    } catch (URISyntaxException e) {
                        LOG.log(Level.INFO, "Ignoring fast check for file: {0} due to: {1}", new Object[]{mainClass.toString(), e.getMessage()}); //NOI18N
                    }
                }
            } catch (URISyntaxException e) {
                LOG.log(Level.INFO, "Ignoring fast check for root: {0} due to: {1}", new Object[]{entry.getURL().toString(), e.getMessage()}); //NOI18N
            }
        }
        
        final boolean[] result = new boolean[]{false};
        if (!optimistic) {
            //Slow path fallback - for main in libraries
            JavaSource js = JavaSource.create(cpInfo);
            try {
                js.runUserActionTask(new Task<CompilationController>() {

                    @Override
                    public void run(CompilationController control) throws Exception {
                        control.toPhase(Phase.ELEMENTS_RESOLVED);
                        final JavacElements elms = (JavacElements)control.getElements();
                        TypeElement type = ElementUtils.getTypeElementByBinaryName(control, qualifiedName);
                        if (type == null) {
                            return;
                        }
                        List<? extends ExecutableElement> methods = ElementFilter.methodsIn(elms.getAllMembers(type));
                        for (ExecutableElement method : methods) {
                            if (SourceUtils.isMainMethod(method)) {
                                result[0] = true;
                                break;
                            }
                        }
                    }

                }, true);
            } catch (IOException ioe) {
                Exceptions.printStackTrace(ioe);
            }
        }
        return result[0];
    }
    
    /**
     * Returns true if the method is a main method
     * @param method to be checked
     * @return true when the method is a main method
     */
    public static boolean isMainMethod (final ExecutableElement method) {
        if (!"main".contentEquals(method.getSimpleName())) {                //NOI18N
            return false;
        }
        long flags = ((Symbol.MethodSymbol)method).flags();                 //faster
        if (((flags & Flags.PUBLIC) == 0) || ((flags & Flags.STATIC) == 0)) {
            return false;
        }
        if (method.getReturnType().getKind() != TypeKind.VOID) {
            return false;
        }
        List<? extends VariableElement> params = method.getParameters();
        if (params.size() != 1) {
            return false;
        }
        TypeMirror param = params.get(0).asType();
        if (param.getKind() != TypeKind.ARRAY) {
            return false;
        }
        ArrayType array = (ArrayType) param;
        TypeMirror compound = array.getComponentType();
        if (compound.getKind() != TypeKind.DECLARED) {
            return false;
        }
        return "java.lang.String".contentEquals(((TypeElement)((DeclaredType)compound).asElement()).getQualifiedName());   //NOI18N
    }
    
    /**
     * Returns classes declared under the given source roots which have the main method.
     * @param sourceRoots the source roots
     * @return the classes containing the main methods
     * Currently this method is not optimized and may be slow
     */
    public static Collection<ElementHandle<TypeElement>> getMainClasses (final FileObject[] sourceRoots) {
        final List<ElementHandle<TypeElement>> result = new LinkedList<> ();
        for (final FileObject root : sourceRoots) {
            try {
                final File rootFile = FileUtil.toFile(root);
                final ClassPath bootPath = ClassPath.getClassPath(root, ClassPath.BOOT);
                final ClassPath compilePath = ClassPath.getClassPath(root, ClassPath.COMPILE);
//                final ClassPath srcPath = ClassPathSupport.createClassPath(new FileObject[] {root});
                final ClassPath srcPath = ClassPath.getClassPath(root, ClassPath.SOURCE);
                final ClassPath systemModules = ClassPath.getClassPath(root, JavaClassPathConstants.MODULE_BOOT_PATH);
                final ClassPath modulePath = ClassPath.getClassPath(root, JavaClassPathConstants.MODULE_COMPILE_PATH);
                final ClassPath allUnnamed = ClassPath.getClassPath(root, JavaClassPathConstants.MODULE_CLASS_PATH);
                final ClassPath moduleSourcePath = ClassPath.getClassPath(root, JavaClassPathConstants.MODULE_SOURCE_PATH);
                final ClasspathInfo cpInfo = new ClasspathInfo.Builder(bootPath)
                        .setClassPath(compilePath)
                        .setSourcePath(srcPath)
                        .setModuleBootPath(systemModules)
                        .setModuleCompilePath(modulePath)
                        .setModuleClassPath(allUnnamed)
                        .setModuleSourcePath(moduleSourcePath)
                        .build();
                JavaSource js = JavaSource.create(cpInfo);
                js.runUserActionTask((CompilationController control) -> {
                    control.toPhase(Phase.ELEMENTS_RESOLVED);
                    final URL rootURL = root.toURL();
                    Iterable<? extends URL> mainClasses = ExecutableFilesIndex.DEFAULT.getMainClasses(rootURL);
                    List<ElementHandle<TypeElement>> classes = new LinkedList<>();
                    for (URL mainClass : mainClasses) {
                        File mainFo = BaseUtilities.toFile(URI.create(mainClass.toExternalForm()));
                        if (mainFo.exists()) {
                            classes.addAll(JavaCustomIndexer.getRelatedTypes(mainFo, rootFile));
                        }
                    }
                    for (ElementHandle<TypeElement> cls : classes) {
                        TypeElement te = cls.resolve(control);
                        if (te != null) {
                            Iterable<? extends ExecutableElement> methods = ElementFilter.methodsIn(te.getEnclosedElements());
                            for (ExecutableElement method : methods) {
                                if (isMainMethod(method)) {
                                    if (isIncluded(cls, control.getClasspathInfo())) {
                                        result.add (cls);
                                    }
                                    break;
                                }
                            }
                        }
                    }
                }, false);
            } catch (IOException ioe) {
                Exceptions.printStackTrace(ioe);
                return Collections.<ElementHandle<TypeElement>>emptySet();
            }
        }
        return result;
    }

    private static boolean isIncluded (final ElementHandle<TypeElement> element, final ClasspathInfo cpInfo) {
        FileObject fobj = getFile (element,cpInfo);
        if (fobj == null) {
            //Not source
            return true;
        }
        ClassPath sourcePath = cpInfo.getClassPath(ClasspathInfo.PathKind.SOURCE);
        for (ClassPath.Entry e : sourcePath.entries()) {
            FileObject root = e.getRoot ();
            if (root != null && FileUtil.isParentOf(root,fobj)) {
                return e.includes(fobj);
            }
        }
        return true;
    }
    
    private static boolean isCaseSensitive () {
        return ! new File ("a").equals (new File ("A"));    //NOI18N
    }
    
    /**
     * Returns candidate filenames given a classname. The return value is either 
     * a String (top-level class, no $) or List&lt;String> as the JLS permits $ in
     * class names. 
     */
    private static Object getSourceFileNames (String classFileName) {
        int index = classFileName.lastIndexOf('$');
        if (index == -1) {
            return classFileName;
        }
        List<String> ll = new ArrayList<>(3);
        ll.add(classFileName);
        while (index >= 0) {
            ll.add(classFileName.substring(0, index));
            index = classFileName.lastIndexOf('$', index - 1);
        }
        return ll;
    }
        
    /**
     * Resolves all captured type variables to their respective wildcards in the given type.
     * @param info CompilationInfo over which the method should work
     * @param tm type to resolve
     * @return resolved type
     * 
     * @since 0.136
     */
    public static TypeMirror resolveCapturedType(CompilationInfo info, TypeMirror tm) {
        TypeMirror type = resolveCapturedTypeInt(info, tm);
        
        if (type.getKind() == TypeKind.WILDCARD) {
            TypeMirror tmirr = ((WildcardType) type).getExtendsBound();
            tmirr = tmirr != null ? tmirr : ((WildcardType) type).getSuperBound();
            if (tmirr != null) {
                return tmirr;
            } else { //no extends, just '?
                TypeElement tel = info.getElements().getTypeElement("java.lang.Object"); // NOI18N
                return tel == null ? null : tel.asType();
            }
                
        }
        
        return type;
    }
    
    private static TypeMirror resolveCapturedTypeInt(CompilationInfo info, TypeMirror tm) {
        if (tm == null) {
            return tm;
        }
        
        TypeMirror orig = resolveCapturedType(tm);

        if (orig != null) {
            tm = orig;
        }
        
        if (tm.getKind() == TypeKind.WILDCARD) {
            TypeMirror extendsBound = ((WildcardType) tm).getExtendsBound();
            TypeMirror rct = resolveCapturedTypeInt(info, extendsBound != null ? extendsBound : ((WildcardType) tm).getSuperBound());
            if (rct != null) {
                return rct.getKind() == TypeKind.WILDCARD ? rct : info.getTypes().getWildcardType(extendsBound != null ? rct : null, extendsBound == null ? rct : null);
            }
        }
        
        if (tm.getKind() == TypeKind.DECLARED) {
            DeclaredType dt = (DeclaredType) tm;
            TypeElement el = (TypeElement) dt.asElement();
            if (((DeclaredType)el.asType()).getTypeArguments().size() != dt.getTypeArguments().size()) {
                return info.getTypes().getDeclaredType(el);
            }
            
            List<TypeMirror> typeArguments = new LinkedList<>();
            
            for (TypeMirror t : dt.getTypeArguments()) {
                typeArguments.add(resolveCapturedTypeInt(info, t));
            }
            
            final TypeMirror enclosingType = dt.getEnclosingType();
            if (enclosingType.getKind() == TypeKind.DECLARED) {
                return info.getTypes().getDeclaredType((DeclaredType) enclosingType, el, typeArguments.toArray(new TypeMirror[0]));
            } else {
                return info.getTypes().getDeclaredType(el, typeArguments.toArray(new TypeMirror[0]));
            }
        }

        if (tm.getKind() == TypeKind.ARRAY) {
            ArrayType at = (ArrayType) tm;
            TypeMirror componentType = resolveCapturedTypeInt(info, at.getComponentType());
            switch (componentType.getKind()) {
                case VOID:
                case EXECUTABLE:
                case WILDCARD:  // heh!
                case PACKAGE:
                    break;
                default:
                    return info.getTypes().getArrayType(componentType);
            }
        }
        
        return tm;
    }
    /**
     * @since 0.24
     */
    public static WildcardType resolveCapturedType(TypeMirror type) {
        if (type instanceof Type.CapturedType) {
            return ((Type.CapturedType) type).wildcard;
        } else {
            return null;
        }
    }
    
    /**
     * Returns all elements of the given scope that are declared after given position in a source.
     * @param path to the given search scope
     * @param pos position in the source
     * @param sourcePositions
     * @param trees
     * @return collection of forward references
     * 
     * @since 0.136
     */
    public static Collection<? extends Element> getForwardReferences(TreePath path, int pos, SourcePositions sourcePositions, Trees trees) {
        HashSet<Element> refs = new HashSet<>();
        Element el;
        
        while(path != null) {
            switch(path.getLeaf().getKind()) {
                case VARIABLE:
                    el = trees.getElement(path);
                    if (el != null) {
                        refs.add(el);
                    }
                    TreePath parent = path.getParentPath();
                    if (TreeUtilities.CLASS_TREE_KINDS.contains(parent.getLeaf().getKind())) {
                        boolean isStatic = ((VariableTree)path.getLeaf()).getModifiers().getFlags().contains(Modifier.STATIC);
                        for(Tree member : ((ClassTree)parent.getLeaf()).getMembers()) {
                            if (member.getKind() == Tree.Kind.VARIABLE && sourcePositions.getStartPosition(path.getCompilationUnit(), member) >= pos &&
                                    (isStatic || !((VariableTree)member).getModifiers().getFlags().contains(Modifier.STATIC))) {
                                el = trees.getElement(new TreePath(parent, member));
                                if (el != null) {
                                    refs.add(el);
                                }
                            }
                        }
                    }
                    break;
                case ENHANCED_FOR_LOOP:
                    EnhancedForLoopTree efl = (EnhancedForLoopTree)path.getLeaf();
                    if (sourcePositions.getEndPosition(path.getCompilationUnit(), efl.getExpression()) >= pos) {
                        el = trees.getElement(new TreePath(path, efl.getVariable()));
                        if (el != null) {
                            refs.add(el);
                        }
                    }                        
            }
            path = path.getParentPath();
        }
        return refs;
    }
    
    /**
     * Returns names of all modules within given scope.
     * @param info the CompilationInfo used to resolve modules
     * @param scope to search in {@see SearchScope}
     * @return set of module names
     * @since 2.23
     */
    public static Set<String> getModuleNames(CompilationInfo info, final @NonNull Set<? extends ClassIndex.SearchScopeType> scope) {
        Set<String> ret = new HashSet<>();
        JavaFileManager jfm = info.impl.getJavacTask().getContext().get(JavaFileManager.class);
        if (jfm != null) {
            List<JavaFileManager.Location> toSearch = new ArrayList<>();
            for (ClassIndex.SearchScopeType s : scope) {
                if (s.isSources()) {
                    toSearch.add(StandardLocation.MODULE_SOURCE_PATH);
                }
                if (s.isDependencies()) {
                    toSearch.add(StandardLocation.MODULE_PATH);
                    toSearch.add(StandardLocation.UPGRADE_MODULE_PATH);
                    toSearch.add(StandardLocation.SYSTEM_MODULES);
                }
            }
            try {
                for (JavaFileManager.Location searchLocation : toSearch) {
                    for (Set<JavaFileManager.Location> locations : jfm.listLocationsForModules(searchLocation)) {
                        for (JavaFileManager.Location location : locations) {
                            ret.add(jfm.inferModuleName(location));
                        }
                    }
                }
            } catch (IOException ioe) {}
        }
        return ret;
    }

    /**
     * Returns the name of the module.
     * @param rootUrl the binary root
     * @return the module name or null when no or invalid module
     * @since 2.23
     */
    @CheckForNull
    public static String getModuleName(@NonNull final URL rootUrl) {
        return getModuleName(rootUrl, false);
    }

    /**
     * Returns the name of the module.
     * @param rootUrl the binary root
     * @param canUseSources
     * @return the module name or null when no or invalid module
     * @since 2.23
     */
    @CheckForNull
    public static String getModuleName(
            @NonNull final URL rootUrl,
            @NonNull final boolean canUseSources) {
        return ModuleNames.getInstance().getModuleName(rootUrl, canUseSources);
    }

    /**
     * Returns a module name parsed from the given module-info.java.
     * @param moduleInfo the module-info java file to parse the module name from
     * @return the module name or null
     * @since 2.28
     */
    @CheckForNull
    public static String parseModuleName(
            @NonNull final FileObject moduleInfo) {
<<<<<<< HEAD
        final JavacTaskImpl jt = JavacParser.createJavacTask(
                new ClasspathInfo.Builder(ClassPath.EMPTY).build(),
                null,
                "1.3",  //min sl to prevent validateSourceLevel warning
                null,
                null,
                null,
                null,
                null,
                Collections.singletonList(FileObjects.fileObjectFileObject(
                    moduleInfo,
                    moduleInfo.getParent(),
                    null,
                    FileEncodingQuery.getEncoding(moduleInfo))));
            final CompilationUnitTree cu =  jt.parse().iterator().next();
            final List<? extends Tree> typeDecls = cu.getTypeDecls();
            if (!typeDecls.isEmpty()) {
                final Tree typeDecl = typeDecls.get(0);
                if (typeDecl.getKind() == Tree.Kind.MODULE) {
                    return ((ModuleTree)typeDecl).getName().toString();
                }
            }
        return null;
=======
        return ModuleNames.parseModuleName(moduleInfo);
>>>>>>> af3dbdb5
    }

    // --------------- Helper methods of getFile () -----------------------------
    private static ClassPath createClassPath (ClasspathInfo cpInfo, PathKind kind) throws MalformedURLException {
	return ClasspathInfoAccessor.getINSTANCE().getCachedClassPath(cpInfo, kind);	
    }    
    
    // --------------- End of getFile () helper methods ------------------------------

    private static final int MAX_LEN = 6;
    /**
     * Utility method for generating method parameter names based on incoming
     * class name when source is unavailable.
     * <p/>
     * This method uses both subjective heuristics to follow common patterns
     * for common JDK classes, acronym creation for bicapitalized names, and
     * vowel and repeated character elision if that fails, to generate
     * readable, programmer-friendly method names.
     *
     * @param typeName The fqn of the parameter class
     * @param used A set of names that have already been used for parameters
     * and should not be reused, to avoid creating uncompilable code
     * @return A programmer-friendly parameter name (i.e. not arg0, arg1...)
     */
    static @NonNull String generateReadableParameterName (@NonNull String typeName, @NonNull Set<String> used) {
        boolean arr = typeName.indexOf ("[") > 0 || typeName.endsWith("..."); //NOI18N
        typeName = trimToSimpleName (typeName);
        String result = typeName.toLowerCase();
        //First, do some common, sane substitutions that are common java parlance
        if ( typeName.endsWith ( "Listener" ) ) { //NOI18N
            result = Character.toLowerCase(typeName.charAt(0)) + "l"; //NOI18N
        } else if ( "Object".equals (typeName)) { //NOI18N
            result = "o"; //NOI18N
        } else if ("Class".equals(typeName)) { //NOI18N
            result = "type"; //NOI18N
        } else if ( "InputStream".equals(typeName)) { //NOI18N
            result = "in"; //NOI18N
        } else if ( "OutputStream".equals(typeName)) {
            result = "out"; //NOI18N
        } else if ( "Runnable".equals(typeName)) {
            result = "r"; //NOI18N
        } else if ( "Lookup".equals(typeName)) {
            result = "lkp"; //NOI18N
        } else if ( typeName.endsWith ( "Stream" )) { //NOI18N
            result = "stream"; //NOI18N
        } else if ( typeName.endsWith ("Writer")) { //NOI18N
            result = "writer"; //NOI18N
        } else if ( typeName.endsWith ("Reader")) { //NOI18N
            result = "reader"; //NOI18N
        } else if ( typeName.endsWith ( "Panel" )) { //NOI18N
            result = "pnl"; //NOI18N
        } else if ( typeName.endsWith ( "Action" )) { //NOI18N
            result = "action"; //NOI18N
        }
        //Now see if we've made a large and unwieldy variable - people
        //usually prefer reasonably short but legible arguments
        if ( result.length () > MAX_LEN ) {
            //See if we can turn, say, NoClassDefFoundError into "ncdfe"
            result = tryToMakeAcronym ( typeName );
            //No luck?  We've probably got one long word like Component or Runnable
            if (result.length() > MAX_LEN) {
                //First, strip out vowels - people easily figure out words
                //missing vowels - common in abbreviations and spam mails
                result = elideVowelsAndRepetitions(result);
                if (result.length() > MAX_LEN) {
                    //Still too long?  Give up and give them a 1 character var name
                    result = new StringBuilder().append(
                            result.charAt(0)).toString().toLowerCase();
                }
            }
        }
        //Make sure we haven't killed everything - if so, use a generic version
        if ( result.trim ().length () == 0 ) {
            result = "value"; //NOI18N
        }
        //If it's an array, pluralize it (english language style - but better than nothing)
        if (arr) {
            result += "s"; //NOI18N
        }
        //Now make sure it's legal;  if not, make it a single letter
        if ( isPrimitiveTypeName ( result ) || !BaseUtilities.isJavaIdentifier ( result ) ) {
            StringBuilder sb = new StringBuilder();
            sb.append (result.charAt(0));
            result = sb.toString();
        }
        //Now make sure we're not duplicating a variable name we already used
        String test = result;
        int revs = 0;
        while ( used.contains ( test ) ) {
            revs++;
            test = result + revs;
        }
        result = test;
        used.add ( result );
        return result;
    }

    /**
     * Trims to the simple class name and removes and generics
     *
     * @param typeName The class name
     * @return A simplified class name
     */
    private static String trimToSimpleName (String typeName) {
        String result = typeName;
        int ix = result.indexOf ("<"); //NOI18N
        if (ix > 0 && ix != typeName.length() - 1) {
            result = typeName.substring(0, ix);
        }
        if (result.endsWith ("...")) { //NOI18N
            result = result.substring (0, result.length() - 3);
        }
        ix = result.lastIndexOf ("$"); //NOI18N
        if (ix > 0 && ix != result.length() - 1) {
            result = result.substring(ix + 1);
        } else {
            ix = result.lastIndexOf("."); //NOI18N
            if (ix > 0 && ix != result.length() - 1) {
                result = result.substring(ix + 1);
            }
        }
        ix = result.indexOf ( "[" ); //NOI18N
        if ( ix > 0 ) {
            result = result.substring ( 0, ix );
        }
        return result;
    }

    /**
     * Removes vowels and repeated letters.  This is used to generate names
     * where the class name a single long word - e.g. abbreviate
     * Runnable to rnbl
     * @param name The name
     * @return A shortened version of it
     */
    private static String elideVowelsAndRepetitions (String name) {
        char[] chars = name.toCharArray();
        StringBuilder sb = new StringBuilder();
        char last = 0;
        char lastUsed = 0;
        for (int i = 0; i < chars.length; i++) {
            char c = chars[i];
            if (Character.isDigit(c)) {
                continue;
            }
            if (i == 0 || Character.isUpperCase(c)) {
                if (lastUsed != c) {
                    sb.append (c);
                    lastUsed = c;
                }
            } else if (c != last && !isVowel(c)) {
                if (lastUsed != c) {
                    sb.append (c);
                    lastUsed = c;
                }
            }
            last = c;
        }
        return sb.toString();
    }

    private static boolean isVowel(char c) {
        return Arrays.binarySearch(VOWELS, c) >= 0;
    }

    /**
     * Vowels in various indo-european-based languages
     */
    private static final char[] VOWELS = new char[] {
    //IMPORTANT:  This array is sorted.  If you add to it,
    //add in the correct place or Arrays.binarySearch will break on it
    '\u0061', '\u0065', '\u0069', '\u006f', '\u0075', '\u0079', '\u00e9', '\u00ea',  //NOI18N
    '\u00e8', '\u00e1', '\u00e2', '\u00e6', '\u00e0', '\u03b1', '\u00e3',  //NOI18N
    '\u00e5', '\u00e4', '\u00eb', '\u00f3', '\u00f4', '\u0153', '\u00f2',  //NOI18N
    '\u03bf', '\u00f5', '\u00f6', '\u00ed', '\u00ee', '\u00ec', '\u03b9',  //NOI18N
    '\u00ef', '\u00fa', '\u00fb', '\u00f9', '\u03d2', '\u03c5', '\u00fc',  //NOI18N
    '\u0430', '\u043e', '\u044f', '\u0438', '\u0439', '\u0435', '\u044b',  //NOI18N
    '\u044d', '\u0443', '\u044e', };

    //PENDING:  The below would be much prettier;  whether it survives
    //cross-platform encoding issues in hg is another question;  the hg diff generated
    //was incorrect
/*
    'a', 'e', 'i', 'o', 'u', 'y', 'à', 'á', //NOI18N
    'â', 'ã', 'ä', 'å', 'æ', 'è', 'é', //NOI18N
    'ê', 'ë', 'ì', 'í', 'î', 'ï', 'ò', //NOI18N
    'ó', 'ô', 'õ', 'ö', 'ù', 'ú', 'û', //NOI18N
    'ü', 'œ', 'α', 'ι', 'ο', 'υ', 'ϒ', //NOI18N
    'а', 'е', 'и', 'й', 'о', 'у', 'ы', //NOI18N
    'э', 'ю', 'я'}; //NOI18N
*/
    /**
     * Determine if a string matches a java primitive type.  Used in generating reasonable variable names.
     */
    private static boolean isPrimitiveTypeName (String typeName) {
        return (
                //Whoa, ascii art!
                "void".equals ( typeName ) || //NOI18N
                "int".equals ( typeName ) || //NOI18N
                "long".equals ( typeName ) || //NOI18N
                "float".equals ( typeName ) || //NOI18N
                "double".equals ( typeName ) || //NOI18N
                "short".equals ( typeName ) || //NOI18N
                "char".equals ( typeName ) || //NOI18N
                "boolean".equals ( typeName ) ); //NOI18N
    }

    /**
     * Try to create an acronym-style variable name from a string - i.e.,
     * "JavaDataObject" becomes "jdo".
     */
    private static String tryToMakeAcronym (String s) {
        char[] c = s.toCharArray ();
        StringBuilder sb = new StringBuilder ();
        for ( int i = 0; i < c.length; i++ ) {
            if ( Character.isUpperCase (c[i])) {
                sb.append ( c[ i ] );
            }
        }
        if ( sb.length () > 1 ) {
            return sb.toString ().toLowerCase ();
        } else {
            return s.toLowerCase();
        }
    }

    @NonNull
    private static Set<URL> mapToURLs(
        @NonNull final Collection<? extends FileObject> fos) {
        final Set<URL> res = new HashSet<>(fos.size());
        for (FileObject fo : fos) {
            res.add(fo.toURL());
        }
        return res;
    }


    private static boolean isPkgOrMdl(@NonNull final ElementKind kind) {
        return kind == ElementKind.PACKAGE || kind == ElementKind.MODULE;
    }

    /**
     * Extracts diagnostic params from a diagnostic. Gets under hood of Javac
     * Diagnostic objects and extracts parameters which are otherwise just used
    * to produce a message. <b>Keep in mind that the positions and types of parameters
     * may change in each nbjavac update!</b>
     * @param d diagnostic
     * @param index parameter index to extract
     * @return parameter value, null if index is out of range
     * @since 2.20
     */
    public static Object getDiagnosticParam(Diagnostic<?> d, int index) {
        return Hacks.getDiagnosticParam(d, index);
    }
}<|MERGE_RESOLUTION|>--- conflicted
+++ resolved
@@ -60,12 +60,7 @@
 import com.sun.tools.javac.model.JavacElements;
 import com.sun.tools.javac.tree.JCTree.JCCompilationUnit;
 import com.sun.tools.javac.util.Context;
-<<<<<<< HEAD
-
-import java.io.BufferedInputStream;
-import java.io.InputStream;
-=======
->>>>>>> af3dbdb5
+
 import java.util.function.Predicate;
 
 import javax.swing.SwingUtilities;
@@ -1262,33 +1257,7 @@
     @CheckForNull
     public static String parseModuleName(
             @NonNull final FileObject moduleInfo) {
-<<<<<<< HEAD
-        final JavacTaskImpl jt = JavacParser.createJavacTask(
-                new ClasspathInfo.Builder(ClassPath.EMPTY).build(),
-                null,
-                "1.3",  //min sl to prevent validateSourceLevel warning
-                null,
-                null,
-                null,
-                null,
-                null,
-                Collections.singletonList(FileObjects.fileObjectFileObject(
-                    moduleInfo,
-                    moduleInfo.getParent(),
-                    null,
-                    FileEncodingQuery.getEncoding(moduleInfo))));
-            final CompilationUnitTree cu =  jt.parse().iterator().next();
-            final List<? extends Tree> typeDecls = cu.getTypeDecls();
-            if (!typeDecls.isEmpty()) {
-                final Tree typeDecl = typeDecls.get(0);
-                if (typeDecl.getKind() == Tree.Kind.MODULE) {
-                    return ((ModuleTree)typeDecl).getName().toString();
-                }
-            }
-        return null;
-=======
         return ModuleNames.parseModuleName(moduleInfo);
->>>>>>> af3dbdb5
     }
 
     // --------------- Helper methods of getFile () -----------------------------
