--- conflicted
+++ resolved
@@ -570,15 +570,8 @@
     }
 
     private void setSourceModification (boolean sourceChanged, int startOffset, int endOffset) {
-<<<<<<< HEAD
-        if (!sourceChanged)
-            return ;
-        ASourceModificationEvent oldSourceModificationEvent;
-        ASourceModificationEvent newSourceModificationEvent;
-=======
         ExtendableSourceModificationEvent oldSourceModificationEvent;
         ExtendableSourceModificationEvent newSourceModificationEvent;
->>>>>>> af3dbdb5
         do {
             oldSourceModificationEvent = sourceModificationEvent.get();
             if (oldSourceModificationEvent == null) {
